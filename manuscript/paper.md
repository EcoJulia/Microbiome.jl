---
title: "Microbiome.jl and BiobakeryUtils.jl - Julia packages for working with microbial community data"
tags:
  - julia
  - biology
  - microbiome
  - microbial communities
authors:
  - name: Kevin S. Bonham^[Corresponding author]
    affiliation: 1
  - name: Annelle Abatoni Kayisire
    affiliation: 1
  - name: Anika S. Luo
    affiliation: 1
  - name: Vanja Klepac-Ceraj^[Corresponding author]
    affiliation: 1
affiliations:
  - name: Department of Biological Sciences, Wellesley College
    index: 1
date: 30 October 2021
bibliography: paper.bib
---

# Summary

`Microbiome.jl` is a julia package to facilitate analysis of microbial community data.
`BiobakeryUtils.jl` is built on top of `Microbiome.jl`,
and provides utilities for working with a suite of command line tools
(the bioBakery) that are widely used for converting raw metagenomic sequencing data
into tables of taxon and gene function counts.
Together, these packages provide an effective way to link microbial community data
with the power of julia's numerical, statistical, and plotting libraries.

# Statement of need

Complex microbial communities exist everywhere, including in and on the human body,
and have profound effects on the environment and human health [@LloydPrice2017].
<<<<<<< HEAD
Common methods for analyzing microbial communities (e.g., 16S rRNA gene amplicon or metagenomic sequencing)
generate a large quantity of numerical data (e.g., count or relative abundance data)
as well as metadata associated with biological samples (locations, human subject data)
and microbial features (taxa, gene functions) [@Mallick2017ExperimentalDA].
=======
Common methods for analyzing microbial communities (eg. 16S amplicon or metagenomic sequencing)
generate a large quantity of numerical data (eg. count or relative abundance data)
as well as metadata associated with biological samples (eg. locations, human subject data)
and microbial features (eg. taxa, gene functions) [@Mallick2017ExperimentalDA].
>>>>>>> 67b8de63

The julia programming language [@Bezanson2017-ud] is gaining increasing prominence in biological research
due to its speed and flexibility [@roesch2021julia],
and has a growing ecosystem of packages for working with biological and ecological data,
as well as libraries for Bayesian statistical analysis [@ge2018t],
scientific machine learning [@rackauckas2017differentialequations],
and plotting [@DanischKrumbiegel2021].
Julia's type system makes it incredibly easy for packages to interoperate,
making `Microbiome.jl` and `BiobakeryUtils.jl` an effective bridge between
microbial community data and julia's package ecosystem,
while remaining agnostic to downstream analysis.

# Functionality

At its most basic, microbial community data can be represented as a sparse matrix,
<<<<<<< HEAD
where one dimension is indexed by microbial `feature`s (e.g., species),
and the other is indexed by biological `sample`s or observations (e.g., a stool sample).
=======
where one dimension is indexed by microbial `feature`s (eg. species),
and the other is indexed by biological `sample`s or observations (eg. a stool sample).
>>>>>>> 67b8de63
Together, the measured abundances of each `feature` in each `sample`
make up the taxonomic or function "profile."
Typically, additional information (`metadata`) about each `sample`
is also needed for downstream statistical analysis,
such as the location or human subject it was collected from,
<<<<<<< HEAD
data about that environment (salinity, temperature, etc. for environmental samples,
=======
data about that environment (salinity, temperature, etc. for environmental samples;
>>>>>>> 67b8de63
clinical covariates for human subjects),
and storage or processing details.
While the observed values for microbial `feature`s are uniformly numeric,
and can be efficiently stored in a sparse matrix of floating point numbers,
`metadata` can take many forms.
Further, `CommunityProfile`s may have hundreds to hundreds of thousands of features,
while typically only a few dozen metadata variables are necessary for a given analysis.

`Microbiome.jl` provides a convenient set of types and type constructors
<<<<<<< HEAD
to store and access this information (Fig \autoref{fig1}).

![Functionality of Microbiome.jl\label{fig1}](Microbiome-jl-fig1.png)

- The `MicrobiomeSample` type contains `name` and `metadata` fields,
  and methods for efficiently adding and extracting stored metadata
- The `Taxon` type stores `name` and taxonomic `rank` (e.g., `genus`, `phylum`) fields
=======
to store and access this information (\autoref{fig1}).

- The `MicrobiomeSample` type contains `name` and `metadata` fields,
  and methods for efficiently adding and extracting stored metadata
- The `Taxon` type stores `name` and taxonomic `rank` (eg. `genus`, `phylum`) fields
>>>>>>> 67b8de63
- The `GeneFunction` type stores `name` and `taxon` fields,
  the later of which may be a `Taxon` (allowing taxonomically stratified gene functions).
- The `CommunityProfile` type is a wrapped `SparseMatrixCSC`,
  with `MicrobiomeSample`s as columns and features (`Taxon`s or `GeneFunction`s) as rows.
- `CommunityProfile`s can be indexed like normal julia arrays with integers,
  or with strings and regular expressions that will search on the `name`
  fields of the sample or feature dimensions.

Further, the `CommunityProfile` type implements the `Tables.jl` interface,
making it trivial to convert to other tabular representations,
in particular enabling round-tripping to and from column separated values (`.csv`) files
using `CSV.jl`.
Feature (`Taxon` and `GeneFunction`), `MicrobiomeSample`, and `CommunityProfile`
types are also implemented with the interface of `EcoBase.jl`,
potentially enabling integration with the wider EcoJulia family of packages.

![Functionality of Microbiome.jl\label{fig1}](Microbiome-jl-fig1.png)

`BiobakeryUtils.jl` provides a julia interface for the command line utilities
from HUMAnN and MetaPhlAn, two widely-used tools
for using metagenomic sequencing reads to generate
functional and taxonomic profiles, respectively.
It also provides functionality to simplify installation of the tools
and I/O for the common file types used and produced by those tools.
Together, `Microbiome.jl` and `BiobakeryUtils.jl`
<<<<<<< HEAD
make it easy to load, manipulate, and analyze microbial community data (Fig \autoref{fig2}).
=======
make it easy to load, manipulate, and analyze microbial community data (\autoref{fig2}).
>>>>>>> 67b8de63

![Microbial community analysis workflow\label{fig2}](Microbiome-jl-fig2.png)

# Limitations and future work

While `Microbiome.jl` and `BiobakeryUtils.jl` are already functional
and being used for research [@Tso2021-vv; @Lewis2021-be; @Peterson2021-mr],
there are several avenues for further development.

First, there are many additional tools in the bioBakery
whose interface and outputs could be incorporated into `BiobakeryUtils.jl`.
In particular, `StrainPhlAn` and `PanPhlAn` [@Beghini2021-xy],
which have tabular output distinct from but quite similar to that
of `HUMAnN` and `MetaPhlAn` could be supported.

Second, two of the largest plotting packages in the julia ecosystem,
`Plots.jl` and `Makie.jl` [@tom_breloff_2021_5566503; @DanischKrumbiegel2021]
share a common "recipes" system,
<<<<<<< HEAD
enabling package authors to include instructions for how to plot their types.
=======
enabling package authors to provide instructions
for how to plot their types.
>>>>>>> 67b8de63
`Microbiome.jl` currently contains convenience functions to facilitate
the generation of easy-to-plot data structures,
but including plot recipes for things like ordinations (PCoA),
abundance bar plots, and other commonly used microbial community visualizations
would make it even easier to generate publication-quality figures.

Finally, better integration with EcoJulia would carry a host of benefits.
For example, `Diversity.jl` [@Diversity.jl-2016] provides a wide array
of alpha and beta diversity metrics that could be beneficial
for investigations of microbial diversity.
There are also several packages that provide functionality
around phylogenies and taxonomic information
that could enhance or replace `Taxon`,
making it easier to gain insight into the relationships
between different microbial taxa found in communities.

# Acknowledgements

The authors would like to thank the families participating in the RESONANCE cohort.
This work was funded in part by the NIH UG3 OD023313 (VK-C).

# References<|MERGE_RESOLUTION|>--- conflicted
+++ resolved
@@ -35,17 +35,10 @@
 
 Complex microbial communities exist everywhere, including in and on the human body,
 and have profound effects on the environment and human health [@LloydPrice2017].
-<<<<<<< HEAD
-Common methods for analyzing microbial communities (e.g., 16S rRNA gene amplicon or metagenomic sequencing)
-generate a large quantity of numerical data (e.g., count or relative abundance data)
-as well as metadata associated with biological samples (locations, human subject data)
-and microbial features (taxa, gene functions) [@Mallick2017ExperimentalDA].
-=======
 Common methods for analyzing microbial communities (eg. 16S amplicon or metagenomic sequencing)
 generate a large quantity of numerical data (eg. count or relative abundance data)
 as well as metadata associated with biological samples (eg. locations, human subject data)
 and microbial features (eg. taxa, gene functions) [@Mallick2017ExperimentalDA].
->>>>>>> 67b8de63
 
 The julia programming language [@Bezanson2017-ud] is gaining increasing prominence in biological research
 due to its speed and flexibility [@roesch2021julia],
@@ -61,23 +54,14 @@
 # Functionality
 
 At its most basic, microbial community data can be represented as a sparse matrix,
-<<<<<<< HEAD
-where one dimension is indexed by microbial `feature`s (e.g., species),
-and the other is indexed by biological `sample`s or observations (e.g., a stool sample).
-=======
 where one dimension is indexed by microbial `feature`s (eg. species),
 and the other is indexed by biological `sample`s or observations (eg. a stool sample).
->>>>>>> 67b8de63
 Together, the measured abundances of each `feature` in each `sample`
 make up the taxonomic or function "profile."
 Typically, additional information (`metadata`) about each `sample`
 is also needed for downstream statistical analysis,
 such as the location or human subject it was collected from,
-<<<<<<< HEAD
-data about that environment (salinity, temperature, etc. for environmental samples,
-=======
 data about that environment (salinity, temperature, etc. for environmental samples;
->>>>>>> 67b8de63
 clinical covariates for human subjects),
 and storage or processing details.
 While the observed values for microbial `feature`s are uniformly numeric,
@@ -87,21 +71,11 @@
 while typically only a few dozen metadata variables are necessary for a given analysis.
 
 `Microbiome.jl` provides a convenient set of types and type constructors
-<<<<<<< HEAD
-to store and access this information (Fig \autoref{fig1}).
-
-![Functionality of Microbiome.jl\label{fig1}](Microbiome-jl-fig1.png)
-
-- The `MicrobiomeSample` type contains `name` and `metadata` fields,
-  and methods for efficiently adding and extracting stored metadata
-- The `Taxon` type stores `name` and taxonomic `rank` (e.g., `genus`, `phylum`) fields
-=======
 to store and access this information (\autoref{fig1}).
 
 - The `MicrobiomeSample` type contains `name` and `metadata` fields,
   and methods for efficiently adding and extracting stored metadata
 - The `Taxon` type stores `name` and taxonomic `rank` (eg. `genus`, `phylum`) fields
->>>>>>> 67b8de63
 - The `GeneFunction` type stores `name` and `taxon` fields,
   the later of which may be a `Taxon` (allowing taxonomically stratified gene functions).
 - The `CommunityProfile` type is a wrapped `SparseMatrixCSC`,
@@ -127,11 +101,7 @@
 It also provides functionality to simplify installation of the tools
 and I/O for the common file types used and produced by those tools.
 Together, `Microbiome.jl` and `BiobakeryUtils.jl`
-<<<<<<< HEAD
-make it easy to load, manipulate, and analyze microbial community data (Fig \autoref{fig2}).
-=======
 make it easy to load, manipulate, and analyze microbial community data (\autoref{fig2}).
->>>>>>> 67b8de63
 
 ![Microbial community analysis workflow\label{fig2}](Microbiome-jl-fig2.png)
 
@@ -150,12 +120,8 @@
 Second, two of the largest plotting packages in the julia ecosystem,
 `Plots.jl` and `Makie.jl` [@tom_breloff_2021_5566503; @DanischKrumbiegel2021]
 share a common "recipes" system,
-<<<<<<< HEAD
-enabling package authors to include instructions for how to plot their types.
-=======
 enabling package authors to provide instructions
 for how to plot their types.
->>>>>>> 67b8de63
 `Microbiome.jl` currently contains convenience functions to facilitate
 the generation of easy-to-plot data structures,
 but including plot recipes for things like ordinations (PCoA),
