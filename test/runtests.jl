--- conflicted
+++ resolved
@@ -1,157 +1,5 @@
 include("MicrobiomeTests.jl")
 MicrobiomeTests.runtests()
 
-<<<<<<< HEAD
-
-    @testset "Profile Metadata" begin
-        s1 = MicrobiomeSample("sample1", Dictionary(Dict(:age=> 37, :name=>"kevin", :something=>1.0)))
-        s2 = MicrobiomeSample("sample2", Dictionary(Dict(:age=> 37, :name=>"kevin", :something_else=>2.0, :still_other=>"boo")))
-
-        @testset "Single sample" begin
-            c4 = CommunityProfile(sparse([1 1; 2 2; 3 3]), [Taxon(string(i)) for i in 1:3], [s1, s2])
-            md1, md2 = metadata(c4)
-
-            @test_throws Dictionaries.IndexError insert!(c4, "sample1", :something, 3.0)
-            @test_throws Dictionaries.IndexError delete!(c4, "sample1", :something_else)
-
-            @test delete!(c4, "sample1", :something) isa MicrobiomeSample
-            @test !haskey(c4, "sample1", :something)
-            @test get(c4, "sample1", :something_else, 42) == 42
-            @test ismissing(get(c4, "sample1", :something_else))
-            @test insert!(c4, "sample1", :something, 3.0) isa MicrobiomeSample
-            @test get(c4, "sample1", :something, 42) == 3.0
-            set!(c4, "sample1", :something, 1.0)
-            @test first(metadata(c4))[:something] == 1.0
-            @test haskey(c4, "sample1", :something)
-            @test unset!(c4, "sample1", :something) isa MicrobiomeSample
-            @test !haskey(c4, "sample1", :something)
-            set!(c4, "sample1", :something, 1.0)
-
-            @test collect(keys(c4, "sample1")) == [:age, :name, :something]
-        end
-
-        @testset "Whole community" begin
-            c5 = CommunityProfile(sparse([1 1; 2 2; 3 3]), [Taxon(string(i)) for i in 1:3], [s1, s2])
-            md1, md2 = metadata(c5)
-            
-            @test all(row-> row[:age] == 37, [md1, md2])
-            @test all(row-> row[:name] == "kevin", [md1, md2])
-            @test md1[:something] == 1.0
-            @test ismissing(md2[:something])
-            @test md2[:something_else] == 2.0
-            @test ismissing(md1[:something_else])
-
-            @testset "insert!" begin
-                insert!(c5, "sample1", :foo, "bar")
-                @test samples(c5, "sample1").foo == "bar"
-                @test_throws IndexError insert!(c5, "sample1", :foo, "baz")
-
-                insert!(c5, "sample2", (; foo="baz", greeting="hello"))
-                @test samples(c5, "sample2").foo == "baz"
-                @test_throws IndexError insert!(c5, "sample2", Dict(:baz=> "test", :foo=>"bar"))
-                @test !haskey(c5, "sample2", :baz)
-
-                insert!(c5, "sample2", (; graw="gnaw", biff="boof"))
-                @test_throws IndexError insert!(c5, [(;sample="sample1", still_other="yes"), (;sample="sample2", still_other="no")])
-                @test !haskey(c5, "sample1", :still_other)
-                @test all(get(c5, :something) .=== [1.0, missing])
-                @test all(get(c5, :something, 42.0) .== [1.0, 42.0])
-            end
-
-            @testset "set!" begin
-                set!(c5, "sample1", :foo, "barre")
-                @test samples(c5, "sample1").foo == "barre"
-                set!(c5, "sample2", (; foo="bazze", greeting="hello world!"))
-                @test samples(c5, "sample2").foo == "bazze"
-
-                set!(c5, [(;sample="sample1", still_other="yes"), (;sample="sample2", still_other="no")])
-                @test haskey(c5, "sample1", :still_other)
-                @test samples(c5, "sample1").still_other == "yes"
-                @test samples(c5, "sample2").still_other == "no"
-            end
-        end
-    end
-    
-    @testset "Indexing and Tables integration" begin
-        @test Tables.istable(comm)
-        @test Tables.columnaccess(comm)
-        @test Tables.rowaccess(comm)
-        @test Tables.schema(comm) isa Tables.Schema
-        
-        for i in 1:5
-            @test abundances(comm[:, "sample$i"]) == mat[:, [i]]
-            @test abundances(comm["taxon$i", :]) == mat[[i], :]
-        end
-
-        @test abundances(comm[r"taxon1", :]) == abundances(comm[["taxon1", "taxon10"], :]) == abundances(comm[[1,10], :])
-        @test abundances(comm[:, r"sample[13]"]) == abundances(comm[:,["sample1", "sample3"]]) == abundances(comm[:, [1,3]])
-        @test abundances(comm[r"taxon1", r"sample[13]"]) == abundances(comm[["taxon1", "taxon10"],["sample1", "sample3"]]) == abundances(comm[[1,10], [1,3]])
-
-        for (i, col) in enumerate(Tables.columns(comm))
-            if i == 1
-                @test col == txs
-            else
-                @test col ==  mat[:, [i-1]] 
-            end
-        end
-        
-        for (i, row) in enumerate(Tables.rows(comm))
-            @test row == (; :features => txs[i], (Symbol("sample$(j)") => mat[i, j] for j in 1:5)...)
-        end
-
-        tbl = Tables.columntable(comm)
-        @test tbl.features == features(comm)
-        @test keys(tbl) == (:features, Symbol.(samplenames(comm))...)
-        @test tbl.sample1 == abundances(comm[:, "sample1"])
-    end
-
-    @testset "Diversity" begin
-        R = 10
-        s1 = collect(0:R-1) # high diversity
-        s2 = [i % 2 == 0 ? s1[i] : 0 for i in eachindex(s1)] # low diversity
-        s3 = ones(R) # uniform
-        s4 = [10, zeros(R-1)...] # no diversity
-
-        @test shannon(s1) > shannon(s2)
-        @test shannon(s3) ≈ log(R)
-        @test shannon(s4) ≈ 0.0
-        for s in (s1, s2, s3, s4)
-            shannon(s ./ sum(s)) ≈ shannon(s)
-        end
-
-        @test ginisimpson(s1) > ginisimpson(s2)
-        @test ginisimpson(s3) ≈ 1.0 - 1/R
-        @test ginisimpson(s4) ≈ 0.0
-        for s in (s1, s2, s3, s4)
-            ginisimpson(s ./ sum(s)) ≈ ginisimpson(s)
-        end
-
-
-        @test size(shannon(comm)) == (1, 5)
-        @test size(ginisimpson(comm)) == (1, 5)
-
-        @test let c2 = deepcopy(comm)
-            shannon!(c2)
-            @test all(s-> haskey(s, :shannon), samples(c2))
-            @test_throws Dictionaries.IndexError shannon!(c2)
-            shannon!(c2, overwrite=true)
-            true
-        end
-        @test let c2 = deepcopy(comm)
-            ginisimpson!(c2)
-            @test all(s-> haskey(s, :ginisimpson), samples(c2))
-            @test_throws Dictionaries.IndexError ginisimpson!(c2)
-            ginisimpson!(c2, overwrite=true)
-            true
-        end
-
-        @test all(braycurtis(comm) .== [0 1 1 1 1; 1 0 1 1 1; 1 1 0 1 1; 1 1 1 0 1; 1 1 1 1 0])
-        @test all(jaccard(comm) .== [0 1 1 1 1; 1 0 1 1 1; 1 1 0 1 1; 1 1 1 0 1; 1 1 1 1 0])
-        @test all(hellinger(comm) .== [0 1 1 1 1; 1 0 1 1 1; 1 1 0 1 1; 1 1 1 0 1; 1 1 1 1 0])
-        @test pcoa(comm) isa MDS
-    end
-end
-=======
 using Microbiome
-Microbiome.runtests()
->>>>>>> ff40b24a
+Microbiome.runtests()